--- conflicted
+++ resolved
@@ -47,11 +47,7 @@
 
 SimpleNavigator::~SimpleNavigator()
 {
-<<<<<<< HEAD
   RCLCPP_INFO(get_logger(), "Shutting down SimpleNavigator");
-=======
-  RCLCPP_DEBUG(get_logger(), "Stopping node");
->>>>>>> 121bae2c
 }
 
 TaskStatus
