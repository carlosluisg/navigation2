--- conflicted
+++ resolved
@@ -4,11 +4,7 @@
 
 <root main_tree_to_execute="MainTree">
   <BehaviorTree ID="MainTree">
-<<<<<<< HEAD
-    <Sequence name="NavigateSequence">
-=======
     <PipelineSequence name="NavigateWithReplanning">
->>>>>>> 15104c4c
       <RateController hz="1.0">
         <ComputePathToPose goal="{goal}" path="{path}" planner_id="GridBased"/>
       </RateController>
