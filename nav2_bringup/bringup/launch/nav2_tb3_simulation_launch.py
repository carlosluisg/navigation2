--- conflicted
+++ resolved
@@ -149,29 +149,7 @@
         remappings=remappings,
         arguments=[urdf])
 
-<<<<<<< HEAD
-    # TODO(orduno) RVIZ crashing if launched as a node: https://github.com/ros2/rviz/issues/442
-    #              Launching as node works after applying the change described on the github issue.
-    #              Once fixed, launch by providing the remappings:
-    # rviz_remappings = [('/tf', 'tf'),
-    #                    ('/tf_static', 'tf_static'),
-    #                    ('/clicked_point', 'clicked_point'),
-    #                    ('/parameter_events', 'parameter_events'),
-    #                    ('/rosout', 'rosout')]
-
-    # start_rviz_cmd = Node(
-    #     package='rviz2',
-    #     node_executable='rviz2',
-    #     node_name='rviz2',
-    #     arguments=['-d', rviz_config_file],
-    #     output='screen',
-    #     use_remappings=IfCondition(use_remappings),
-    #     remappings=rviz_remappings)
-
-    start_rviz_cmd = ExecuteProcess(
-=======
     start_rviz_cmd = Node(
->>>>>>> cd239d60
         condition=IfCondition(use_rviz),
         package='rviz2',
         node_executable='rviz2',
